--- conflicted
+++ resolved
@@ -89,11 +89,8 @@
                 Mockito.mock(PeriodicMetrics.class),
                 new StaticFileConfigProvider(resourcePath),
                 _organization.getId(),
-<<<<<<< HEAD
+                Duration.ofSeconds(1),
                 Optional.of(_probe.getRef())
-=======
-                Duration.ofSeconds(1)
->>>>>>> 45cc8589
         );
         _repository.open();
 
@@ -132,11 +129,8 @@
                 Mockito.mock(PeriodicMetrics.class),
                 mockConfigProvider,
                 _organization.getId(),
-<<<<<<< HEAD
+                Duration.ofSeconds(1),
                 Optional.of(_probe.getRef())
-=======
-                Duration.ofSeconds(1)
->>>>>>> 45cc8589
         );
 
         try {
@@ -228,13 +222,14 @@
     }
 
     @Test(expected = RuntimeException.class)
-    public void testWaitsForInitialReloadTimeoout() {
+    public void testWaitsForInitialReloadTimeout() {
         final PluggableAlertRepository repository = new PluggableAlertRepository(
                 SerializationTestUtils.getApiObjectMapper(),
                 Mockito.mock(PeriodicMetrics.class),
                 new NullConfigProvider(),
                 _organization.getId(),
-                Duration.ofSeconds(1)
+                Duration.ofSeconds(1),
+                Optional.of(_probe.getRef())
         );
         repository.open();
     }
