/*
 * Copyright 2020 Dropbox, Inc.
 *
 * Licensed under the Apache License, Version 2.0 (the "License");
 * you may not use this file except in compliance with the License.
 * You may obtain a copy of the License at
 *
 *     http://www.apache.org/licenses/LICENSE-2.0
 *
 * Unless required by applicable law or agreed to in writing, software
 * distributed under the License is distributed on an "AS IS" BASIS,
 * WITHOUT WARRANTIES OR CONDITIONS OF ANY KIND, either express or implied.
 * See the License for the specific language governing permissions and
 * limitations under the License.
 */
package models.view.alerts;

import com.arpnetworking.logback.annotations.Loggable;
import com.google.common.collect.ImmutableMap;
import edu.umd.cs.findbugs.annotations.Nullable;
import models.internal.alerts.AlertEvaluationResult;
import models.internal.scheduling.JobExecution;

import java.time.Instant;
import java.util.Optional;
import java.util.UUID;

/**
 * View model for an alert.
 * <p>
 * Play view models are mutable.
 *
 * @author Christian Briones (cbriones at dropbox dot com)
 */
@Loggable
public final class Alert {
    private UUID _id;
    private String _name;
    private String _description;
    private boolean _enabled;
    private ImmutableMap<String, Object> _additionalMetadata;
    private Optional<AlertFiringState> _firingState;

    /**
     * Construct a view model from its internal representation.
     *
     * @param internal The internal model for this alert.
     * @param mostRecentEvaluation The most recent evaluation result for this alert.
     * @return An alert view model.
     */
    public static Alert fromInternal(
            final models.internal.alerts.Alert internal,
            final Optional<JobExecution.Success<AlertEvaluationResult>> mostRecentEvaluation
    ) {
        final Alert alert = new Alert();

        alert._id = internal.getId();
        alert._name = internal.getName();
        alert._description = internal.getDescription();
        alert._enabled = internal.isEnabled();
        alert._additionalMetadata = internal.getAdditionalMetadata();

        alert._firingState = mostRecentEvaluation.map(evaluation -> {
            final AlertFiringState firingState = new AlertFiringState();
<<<<<<< HEAD
            firingState.setLastEvaluatedAt(lastEvaluatedAt);
            firingState.setQueryStartTime(result.getQueryStartTime());
            firingState.setQueryEndTime(result.getQueryEndTime());
            firingState.setFiringTags(result.getFiringTags());
=======
            firingState.setLastEvaluatedAt(evaluation.getCompletedAt());
            firingState.setFiringTags(evaluation.getResult().getFiringTags());
>>>>>>> 7225ab09
            return firingState;
        });

        return alert;
    }

    public UUID getId() {
        return _id;
    }

    public void setId(final UUID id) {
        _id = id;
    }

    public String getName() {
        return _name;
    }

    public void setName(final String name) {
        _name = name;
    }

    public String getDescription() {
        return _description;
    }

    public void setDescription(final String description) {
        _description = description;
    }

    public boolean isEnabled() {
        return _enabled;
    }

    public void setEnabled(final boolean enabled) {
        _enabled = enabled;
    }

    public ImmutableMap<String, Object> getAdditionalMetadata() {
        return _additionalMetadata;
    }

    public void setAdditionalMetadata(final ImmutableMap<String, Object> value) {
        _additionalMetadata = value;
    }

    public Optional<AlertFiringState> getFiringState() {
        return _firingState;
    }

    public void setFiringState(final Optional<AlertFiringState> firingState) {
        _firingState = firingState;
    }
}<|MERGE_RESOLUTION|>--- conflicted
+++ resolved
@@ -62,15 +62,11 @@
 
         alert._firingState = mostRecentEvaluation.map(evaluation -> {
             final AlertFiringState firingState = new AlertFiringState();
-<<<<<<< HEAD
-            firingState.setLastEvaluatedAt(lastEvaluatedAt);
-            firingState.setQueryStartTime(result.getQueryStartTime());
-            firingState.setQueryEndTime(result.getQueryEndTime());
-            firingState.setFiringTags(result.getFiringTags());
-=======
             firingState.setLastEvaluatedAt(evaluation.getCompletedAt());
+            firingState.setQueryStartTime(evaluation.getResult().getQueryStartTime());
+            firingState.setQueryEndTime(evaluation.getResult().getQueryEndTime());
+            firingState.setGroupBys(evaluation.getResult().getGroupBys());
             firingState.setFiringTags(evaluation.getResult().getFiringTags());
->>>>>>> 7225ab09
             return firingState;
         });
 
