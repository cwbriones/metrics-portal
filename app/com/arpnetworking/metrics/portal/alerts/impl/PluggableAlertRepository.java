/*
 * Copyright 2020 Dropbox, Inc.
 *
 * Licensed under the Apache License, Version 2.0 (the "License");
 * you may not use this file except in compliance with the License.
 * You may obtain a copy of the License at
 *
 *     http://www.apache.org/licenses/LICENSE-2.0
 *
 * Unless required by applicable law or agreed to in writing, software
 * distributed under the License is distributed on an "AS IS" BASIS,
 * WITHOUT WARRANTIES OR CONDITIONS OF ANY KIND, either express or implied.
 * See the License for the specific language governing permissions and
 * limitations under the License.
 */
package com.arpnetworking.metrics.portal.alerts.impl;

import akka.actor.ActorRef;
import com.arpnetworking.commons.builder.OvalBuilder;
import com.arpnetworking.metrics.incubator.PeriodicMetrics;
import com.arpnetworking.metrics.portal.alerts.AlertRepository;
import com.arpnetworking.metrics.portal.config.ConfigProvider;
import com.arpnetworking.metrics.portal.scheduling.JobCoordinator;
import com.arpnetworking.play.configuration.ConfigurationHelper;
import com.arpnetworking.steno.Logger;
import com.arpnetworking.steno.LoggerFactory;
import com.fasterxml.jackson.databind.ObjectMapper;
import com.fasterxml.uuid.Generators;
import com.fasterxml.uuid.StringArgGenerator;
import com.google.common.collect.ImmutableCollection;
import com.google.common.collect.ImmutableList;
import com.google.common.collect.ImmutableMap;
import com.google.inject.Inject;
import com.google.inject.Injector;
import com.google.inject.assistedinject.Assisted;
import com.google.inject.name.Named;
import com.typesafe.config.Config;
import edu.umd.cs.findbugs.annotations.Nullable;
import models.internal.AlertQuery;
import models.internal.MetricsQuery;
import models.internal.MetricsQueryFormat;
import models.internal.Organization;
import models.internal.QueryResult;
import models.internal.alerts.Alert;
import models.internal.impl.DefaultAlert;
import models.internal.impl.DefaultAlertQuery;
import models.internal.impl.DefaultMetricsQuery;
import models.internal.impl.DefaultOrganization;
import models.internal.impl.DefaultQueryResult;
import net.sf.oval.constraint.NotEmpty;
import net.sf.oval.constraint.NotNegative;
import net.sf.oval.constraint.NotNull;
import play.Environment;

import java.io.BufferedInputStream;
import java.io.IOException;
import java.io.InputStream;
import java.nio.charset.Charset;
import java.time.Duration;
import java.util.List;
import java.util.Map;
import java.util.Optional;
import java.util.UUID;
import java.util.concurrent.CompletableFuture;
import java.util.concurrent.ExecutionException;
import java.util.concurrent.TimeUnit;
import java.util.concurrent.TimeoutException;
import java.util.concurrent.atomic.AtomicBoolean;
import java.util.function.Predicate;

/**
 * An alert repository that loads definitions from a pluggable configuration source.
 *
 * @author Christian Briones (cbriones at dropbox dot com).
 * @apiNote
 * This repository is read-only, so any additions, deletions, or updates will
 * result in an {@link UnsupportedOperationException}.
 * @implNote
 * This repository is currently tied to the organization given at construction, returning
 * an empty result for any other organization passed in.
 */
public class PluggableAlertRepository implements AlertRepository {
    private static final String RELOAD_SUCCESS_COUNTER = "alerts/pluggable_repository/reload/success";
    private static final String RELOAD_GAUGE = "alerts/pluggable_repository/reload/alerts";

    private static final Logger LOGGER = LoggerFactory.getLogger(PluggableAlertRepository.class);
    private static final int BUFFER_SIZE = 4096;
    private static final int LATEST_SERIALIZATION_VERSION = 0;
    private final AtomicBoolean _isOpen = new AtomicBoolean(false);
    private final ConfigProvider _configProvider;
    private final ObjectMapper _objectMapper;
    private final Organization _organization;
    private final PeriodicMetrics _periodicMetrics;
<<<<<<< HEAD
    private final Optional<ActorRef> _alertJobCoordinator;
=======
    private final Duration _openTimeout;
>>>>>>> 45cc8589
    private ImmutableMap<UUID, Alert> _alerts = ImmutableMap.of();

    /**
     * Injection-assisted constructor.
     *
     * This binds the configuration to the ordinary constructor.
     *
     * @param objectMapper The object mapper to use for alert deserialization.
     * @param periodicMetrics A metrics instance to record against.
     * @param injector The guice injector.
     * @param environment The play environment.
     * @param alertJobCoordinator A reference to the alert job coordinator.
     * @param config The application configuration.
     */
    @Inject
    public PluggableAlertRepository(
            final ObjectMapper objectMapper,
            final PeriodicMetrics periodicMetrics,
            final Injector injector,
            final Environment environment,
            @Named("AlertJobCoordinator")
            final ActorRef alertJobCoordinator,
            @Assisted final Config config
    ) {
        this(
                objectMapper,
                periodicMetrics,
                ConfigurationHelper.toInstanceMapped(injector, environment, config.getConfig("configProvider")),
                UUID.fromString(config.getString("organization")),
<<<<<<< HEAD
                Optional.of(alertJobCoordinator)
=======
                config.getDuration("openTimeout")
>>>>>>> 45cc8589
        );
    }

    /**
     * Constructor.
     *
     * @param objectMapper The object mapper to use for alert deserialization.
     * @param periodicMetrics A metrics instance to record against.
     * @param configProvider The config loader for the alert definitions.
     * @param org The organization to group the alerts under.
<<<<<<< HEAD
     * @param alertJobCoordinator A reference to the alert job coordinator.
=======
     * @param openTimeout The timeout to use when waiting for the first update at open.
>>>>>>> 45cc8589
     */
    public PluggableAlertRepository(
            final ObjectMapper objectMapper,
            final PeriodicMetrics periodicMetrics,
            final ConfigProvider configProvider,
            final UUID org,
<<<<<<< HEAD
            final Optional<ActorRef> alertJobCoordinator
    ) {
=======
            final Duration openTimeout
            ) {
>>>>>>> 45cc8589
        _objectMapper = objectMapper;
        _configProvider = configProvider;
        _organization = new DefaultOrganization.Builder().setId(org).build();
        _periodicMetrics = periodicMetrics;
<<<<<<< HEAD
        _alertJobCoordinator = alertJobCoordinator;
=======
        _openTimeout = openTimeout;
>>>>>>> 45cc8589
    }

    @Override
    public void open() {
        assertIsOpen(false);
        LOGGER.debug().setMessage("Opening PluggableAlertRepository").log();
        final CompletableFuture<Void> initialReload = new CompletableFuture<>();
        _configProvider.start(stream -> {
            reload(stream);
            if (!initialReload.isDone()) {
                initialReload.complete(null);
            }
        });
        try {
            initialReload.get(_openTimeout.toMillis(), TimeUnit.MILLISECONDS);
        } catch (final InterruptedException | ExecutionException | TimeoutException e) {
            throw new RuntimeException("failed waiting for initial reload", e);
        }
        _isOpen.set(true);
    }

    @Override
    public void close() {
        assertIsOpen();
        LOGGER.debug().setMessage("Closing PluggableAlertRepository").log();
        _configProvider.stop();
        _isOpen.set(false);
    }

    @Override
    public Optional<Alert> getAlert(final UUID identifier, final Organization organization) {
        assertIsOpen();
        if (!_organization.equals(organization)) {
            return Optional.empty();
        }
        return Optional.ofNullable(_alerts.get(identifier));
    }

    @Override
    public AlertQuery createAlertQuery(final Organization organization) {
        assertIsOpen();
        return new DefaultAlertQuery(this, organization);
    }

    @Override
    public QueryResult<Alert> queryAlerts(final AlertQuery query) {
        assertIsOpen();

        if (!query.getOrganization().equals(_organization)) {
            return new DefaultQueryResult<>(ImmutableList.of(), 0);
        }

        final Predicate<Alert> containsPredicate =
                query.getContains()
                        .map(c -> (Predicate<Alert>) a -> a.getDescription().contains(c))
                        .orElse(e -> true);

        final ImmutableList<Alert> alerts = _alerts.values().stream()
                .filter(containsPredicate)
                .skip(query.getOffset().orElse(0))
                .limit(query.getLimit())
                .collect(ImmutableList.toImmutableList());

        final long total = _alerts.values().stream()
                .filter(containsPredicate)
                .count();

        return new DefaultQueryResult<>(alerts, total);
    }

    @Override
    public long getAlertCount(final Organization organization) {
        assertIsOpen();
        if (!_organization.equals(organization)) {
            return 0;
        }
        return _alerts.size();
    }

    /* Unsupported mutation operations */

    @Override
    public int deleteAlert(final UUID identifier, final Organization organization) {
        // Since we expect to use this repository just as every other AlertRepository,
        // we should enforce the open-before-use invariant rather than immediately
        // throwing on mutations.
        assertIsOpen();
        throw new UnsupportedOperationException("PluggableAlertRepository is read-only");
    }

    @Override
    public void addOrUpdateAlert(final Alert alert, final Organization organization) {
        assertIsOpen();
        throw new UnsupportedOperationException("PluggableAlertRepository is read-only");
    }

    private void reload(final InputStream stream) {
        LOGGER.debug().setMessage("Received update, reloading alerts").log();
        final BufferedInputStream bufferedStream = new BufferedInputStream(
                stream,
                BUFFER_SIZE
        );
        final AlertGroup group;
        try {
            group = _objectMapper.readValue(bufferedStream, AlertGroup.class);
        } catch (final IOException e) {
            LOGGER.error()
                .setMessage("Could not load alert definitions")
                .setThrowable(e)
                .log();
            _periodicMetrics.recordCounter(RELOAD_SUCCESS_COUNTER, 0);
            return;
        }
        final ImmutableMap.Builder<UUID, Alert> mapBuilder = ImmutableMap.builder();
        for (final SerializedAlert fsAlert : group.getAlerts()) {

            final StringArgGenerator uuidGen = Generators.nameBasedGenerator(_organization.getId());
            final UUID uuid = fsAlert.getUUID().orElseGet(() -> computeUUID(uuidGen, fsAlert));

            // Version-specific attributes.
            //
            // Version 0
            //    query - Queries are KairosDB JSON requests.

            if (group.getVersion() != LATEST_SERIALIZATION_VERSION) {
                final Throwable e = new IllegalArgumentException(String.format("Unhandled alert version %d", group.getVersion()));
                LOGGER.error()
                        .setMessage("Could not load alert definitions")
                        .setThrowable(e)
                        .log();
                _periodicMetrics.recordCounter(RELOAD_SUCCESS_COUNTER, 0);
                return;
            }
            final MetricsQuery query = new DefaultMetricsQuery.Builder()
                    .setQuery(fsAlert.getQuery())
                    .setFormat(MetricsQueryFormat.KAIROS_DB)
                    .build();

            final Alert alert =
                    new DefaultAlert.Builder()
                            .setId(uuid)
                            .setName(fsAlert.getName())
                            .setDescription(fsAlert.getDescription())
                            .setEnabled(fsAlert.isEnabled())
                            .setOrganization(_organization)
                            .setQuery(query)
                            .setAdditionalMetadata(fsAlert.getAdditionalMetadata())
                            .build();
            mapBuilder.put(uuid, alert);
        }
        _alerts = mapBuilder.build();
        _periodicMetrics.recordCounter(RELOAD_SUCCESS_COUNTER, 1);
        _periodicMetrics.recordGauge(RELOAD_GAUGE, _alerts.size());

        // Immediately kick the coordinator to pick up any job changes so that we
        // don't have to wait for anti-entropy to begin.
        //
        // NOTE: Since nodes have their own copy of this repository, this will
        // effectively kick the coordinator N times on every reload, where N is
        // the number of nodes in the cluster.
        _alertJobCoordinator.ifPresent(ref -> {
            JobCoordinator.runAntiEntropy(ref, Duration.ofSeconds(5));
        });

        LOGGER.debug().setMessage("Alerts successfully reloaded")
                .addData("alertCount", _alerts.size())
                .log();
    }

    private UUID computeUUID(final StringArgGenerator uuidGen, final SerializedAlert alert) {
        final String alertContents = alert.getName();
        return uuidGen.generate(alertContents.getBytes(Charset.defaultCharset()));
    }

    private void assertIsOpen() {
        assertIsOpen(true);
    }

    private void assertIsOpen(final boolean expectedState) {
        if (_isOpen.get() != expectedState) {
            throw new IllegalStateException(String.format("PluggableAlertRepository is not %s",
                    expectedState ? "open" : "closed"));
        }
    }

    /**
     * The serialized form of alerts as expected by this repository.
     */
    public static final class AlertGroup {
        private final List<SerializedAlert> _alerts;
        private final long _version;

        private AlertGroup(final Builder builder) {
            _alerts = builder._alerts;
            _version = builder._version;
        }

        /**
         * Create an alert group from a collection of internal alerts.
         *
         * @param alerts the alerts
         * @return an alert group.
         */
        public static AlertGroup fromInternal(final ImmutableCollection<Alert> alerts) {
            final ImmutableList.Builder<SerializedAlert> serializedAlerts =
                 new ImmutableList.Builder<>();

            for (final Alert alert : alerts) {
                final SerializedAlert serialized =
                    new SerializedAlert.Builder()
                        .setName(alert.getName())
                        .setAdditionalMetadata(alert.getAdditionalMetadata())
                        .setUuid(alert.getId())
                        .setDescription(alert.getDescription())
                        .setEnabled(alert.isEnabled())
                        .setQuery(alert.getQuery().getQuery())
                        .build();
                serializedAlerts.add(serialized);
            }
            return new AlertGroup.Builder()
                    .setAlerts(serializedAlerts.build())
                    .setVersion(LATEST_SERIALIZATION_VERSION)
                    .build();
        }

        public long getVersion() {
            return _version;
        }

        public List<SerializedAlert> getAlerts() {
            return _alerts;
        }

        private static final class Builder extends OvalBuilder<AlertGroup> {
            private List<SerializedAlert> _alerts;
            @NotNull
            @NotNegative
            private Long _version = 0L;

            /**
             * Default constructor.
             * <p>
             * Invoked by Jackson.
             */
            Builder() {
                super(AlertGroup::new);
                _alerts = ImmutableList.of();
            }

            public Builder setAlerts(final List<SerializedAlert> alerts) {
                _alerts = alerts;
                return this;
            }

            public Builder setVersion(final long version) {
                _version = version;
                return this;
            }
        }
    }

    /**
     * The alert data model for this repository.
     */
    private static final class SerializedAlert {
        private final String _name;
        private final String _description;
        private final String _query;
        private final boolean _enabled;
        private final ImmutableMap<String, Object> _additionalMetadata;
        private final Optional<UUID> _uuid;

        private SerializedAlert(final Builder builder) {
            assert builder._enabled != null;
            assert builder._description != null;
            assert builder._query != null;

            _uuid = Optional.ofNullable(builder._uuid);
            _name = builder._name;
            _description = builder._description;
            _query = builder._query;
            _enabled = builder._enabled;
            _additionalMetadata = builder._additionalMetadata;
        }

        public Optional<UUID> getUUID() {
            return _uuid;
        }

        public String getName() {
            return _name;
        }

        public String getDescription() {
            return _description;
        }

        public String getQuery() {
            return _query;
        }

        public boolean isEnabled() {
            return _enabled;
        }

        public ImmutableMap<String, Object> getAdditionalMetadata() {
            return _additionalMetadata;
        }

        private static final class Builder extends OvalBuilder<SerializedAlert> {
            @Nullable
            private UUID _uuid;

            @NotNull
            @NotEmpty
            private String _name;

            @NotNull
            @NotEmpty
            private String _description;

            @NotNull
            @NotEmpty
            private String _query;

            @NotNull
            @Nullable
            private Boolean _enabled = false;

            private ImmutableMap<String, Object> _additionalMetadata = ImmutableMap.of();

            Builder() {
                super(SerializedAlert::new);
            }

            /**
             * Sets the uuid. If not present, one will be computed using the contents of the alert.
             *
             * @param uuid the uuid.
             * @return This instance of {@code Builder} for chaining.
             */
            public Builder setUuid(@Nullable final UUID uuid) {
                _uuid = uuid;
                return this;
            }

            /**
             * Sets the name. Required. Cannot be empty.
             *
             * @param name the name.
             * @return This instance of {@code Builder} for chaining.
             */
            public Builder setName(final String name) {
                _name = name;
                return this;
            }

            /**
             * Sets the description. Required.
             *
             * @param description the description.
             * @return This instance of {@code Builder} for chaining.
             */
            public Builder setDescription(final String description) {
                _description = description;
                return this;
            }

            /**
             * Sets the query. Required.
             *
             * @param query the query.
             * @return This instance of {@code Builder} for chaining.
             */
            public Builder setQuery(final String query) {
                _query = query;
                return this;
            }

            /**
             * Sets enabled. Required.
             *
             * @param enabled if this alert is enabled.
             * @return This instance of {@code Builder} for chaining.
             */
            public Builder setEnabled(final boolean enabled) {
                _enabled = enabled;
                return this;
            }

            /**
             * Sets the additional metadata. Defaults to empty.
             *
             * @param additionalMetadata the additional metadata.
             * @return This instance of {@code Builder} for chaining.
             */
            public Builder setAdditionalMetadata(final Map<String, Object> additionalMetadata) {
                _additionalMetadata = ImmutableMap.copyOf(additionalMetadata);
                return this;
            }
        }

    }
}<|MERGE_RESOLUTION|>--- conflicted
+++ resolved
@@ -91,11 +91,8 @@
     private final ObjectMapper _objectMapper;
     private final Organization _organization;
     private final PeriodicMetrics _periodicMetrics;
-<<<<<<< HEAD
     private final Optional<ActorRef> _alertJobCoordinator;
-=======
     private final Duration _openTimeout;
->>>>>>> 45cc8589
     private ImmutableMap<UUID, Alert> _alerts = ImmutableMap.of();
 
     /**
@@ -125,11 +122,8 @@
                 periodicMetrics,
                 ConfigurationHelper.toInstanceMapped(injector, environment, config.getConfig("configProvider")),
                 UUID.fromString(config.getString("organization")),
-<<<<<<< HEAD
+                config.getDuration("openTimeout"),
                 Optional.of(alertJobCoordinator)
-=======
-                config.getDuration("openTimeout")
->>>>>>> 45cc8589
         );
     }
 
@@ -140,33 +134,23 @@
      * @param periodicMetrics A metrics instance to record against.
      * @param configProvider The config loader for the alert definitions.
      * @param org The organization to group the alerts under.
-<<<<<<< HEAD
+     * @param openTimeout The timeout to use when waiting for the first update at open.
      * @param alertJobCoordinator A reference to the alert job coordinator.
-=======
-     * @param openTimeout The timeout to use when waiting for the first update at open.
->>>>>>> 45cc8589
      */
     public PluggableAlertRepository(
             final ObjectMapper objectMapper,
             final PeriodicMetrics periodicMetrics,
             final ConfigProvider configProvider,
             final UUID org,
-<<<<<<< HEAD
+            final Duration openTimeout,
             final Optional<ActorRef> alertJobCoordinator
     ) {
-=======
-            final Duration openTimeout
-            ) {
->>>>>>> 45cc8589
         _objectMapper = objectMapper;
         _configProvider = configProvider;
         _organization = new DefaultOrganization.Builder().setId(org).build();
         _periodicMetrics = periodicMetrics;
-<<<<<<< HEAD
+        _openTimeout = openTimeout;
         _alertJobCoordinator = alertJobCoordinator;
-=======
-        _openTimeout = openTimeout;
->>>>>>> 45cc8589
     }
 
     @Override
